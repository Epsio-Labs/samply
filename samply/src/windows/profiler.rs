--- conflicted
+++ resolved
@@ -159,15 +159,10 @@
     });
 
     // write the profile to a json file
+    let file = File::create(&output_file).unwrap();
+    let writer = BufWriter::new(file);
     {
-<<<<<<< HEAD
-        let file = File::create(&output_file).unwrap();
-        let writer = BufWriter::new(file);
-        let profile = context.profile.borrow();
-        to_writer(writer, &*profile).expect("Couldn't write JSON");
-=======
         to_writer(writer, &profile).expect("Couldn't write JSON");
->>>>>>> 6cc0ae71
     }
 
     if profile_creation_props.unstable_presymbolicate {
